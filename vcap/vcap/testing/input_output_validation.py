import gc
import logging
import random
from concurrent.futures import ThreadPoolExecutor
from pathlib import Path
from typing import Dict, List, Union, Optional
from uuid import uuid4

import cv2
import mock
import numpy as np
import json

from vcap import (
    NodeDescription,
    DetectionNode,
    BaseCapsule,
    OPTION_TYPE,
    FloatOption,
    IntOption,
    BoolOption,
    EnumOption)
from vcap.loading.packaging import CAPSULE_EXTENSION, package_capsule
from vcap.testing import load_capsule_with_one_device
from vcap.testing.thread_validation import verify_all_threads_closed

NUM_STREAMS = 5
"""Number of random batches of images to send to the capsule"""

NUM_BATCH_CASES = 5
"""Number of batches of fuzzed inputs to perform on different images"""


def make_detection_node(frame_shape,
                        node_description: NodeDescription) -> DetectionNode:
    """Creates a fake detection node that describes the given node description.
    :param frame_shape: The shape of the frame in (height, width, channels)
    :param node_description: The description that the returned node must
        adhere to
    :return: A fake detection node that adheres to this description
    """
    height, width, _ = frame_shape
    attributes = {category: random.choice(possible_values)
                  for category, possible_values in
                  node_description.attributes.items()}
    extra_data = {data_key: 0.5129319283
                  for data_key in node_description.extra_data}

    # Create random coordinates for this detection
    x1 = random.randint(0, width - 3)
    y1 = random.randint(0, height - 3)
    x2 = x1 + random.randint(0, width - x1 + 1) + 2
    y2 = y1 + random.randint(0, height - y1 + 1) + 2

    return DetectionNode(
        name=random.choice(node_description.detections),
        coords=[[x1, y1], [x2, y1], [x2, y2], [x1, y2]],
        attributes=attributes,
        encoding=np.zeros((128,)) if node_description.encoded else None,
        track_id=uuid4() if node_description.tracked else None,
        extra_data=extra_data)


def make_capsule_options(capsule: BaseCapsule) -> Dict[str, OPTION_TYPE]:
    """Create a random set of options that are valid within the specs that the
    capsule options allow"""
    options = {}
    for name, opt in capsule.options.items():
        possible_vals = [opt.default]
        if isinstance(opt, (FloatOption, IntOption)):
            min_max_vals = [opt.min_val, opt.max_val]
            # If min/max are unrestricted (None) remove them
            possible_vals += [val for val in min_max_vals if val is not None]

        elif isinstance(opt, BoolOption):
            possible_vals += [True, False]
        elif isinstance(opt, EnumOption):
            possible_vals += opt.choices
        else:
            raise ValueError(
                f"This test needs to be updated for the new capsule option "
                f"type: {opt}")
        options[name] = random.choice(list(set(possible_vals)))
    return options


def _run_inference_on_images(images: List[np.ndarray], capsule: BaseCapsule):
    """Run inference on a list of images"""
    # Make multiple parallel requests with different images and different
    # input DetectionNodes to the capsule.
    request_input = []

    with ThreadPoolExecutor(
            thread_name_prefix="InputOutputValidation ") \
            as executor:
        for stream_id, image in enumerate(images):
            if capsule.input_type.size == NodeDescription.Size.NONE:
                input_node = None

            elif capsule.input_type.size == NodeDescription.Size.SINGLE:
                input_node = make_detection_node(image.shape,
                                                 capsule.input_type)

            elif capsule.input_type.size == NodeDescription.Size.ALL:
                input_node = [make_detection_node(image.shape,
                                                  capsule.input_type)
                              for _ in range(random.randint(0, 5))]
            else:
                raise NotImplementedError(
                    "The capsule did not have a NodeDescription.Size that was "
                    "known!")

            options = make_capsule_options(capsule)

            future = executor.submit(
                capsule.process_frame,
                frame=image,
                detection_node=input_node,
                options=options,
                state=capsule.stream_state())

            request_input.append((future, input_node))

        for future, input_node in request_input:
            # Postprocess the results
            prediction = future.result(timeout=90)

            # Verify that the capsule performed correctly

            if isinstance(prediction, DetectionNode):
                # Validate that what was returned by the capsule was valid
                assert (capsule.output_type.size
                        is NodeDescription.Size.SINGLE)
                output_nodes = [prediction]
            elif prediction is None and isinstance(input_node, DetectionNode):
                # If the capsule didn't output something, then it must have
                # modified the input node in-place. Validate the changes.
                assert (capsule.output_type.size
                        is NodeDescription.Size.SINGLE)
                output_nodes = [input_node]
            elif prediction is None and isinstance(input_node, list):
                # If this capsule accepts size ALL as input, then it must
                # have modified the detections within the input list
                assert capsule.input_type.size is NodeDescription.Size.ALL
                assert capsule.output_type.size is NodeDescription.Size.ALL
                output_nodes = input_node
            elif isinstance(prediction, list):
                # Validate that every detection node in the list is correct
                assert capsule.output_type.size is NodeDescription.Size.ALL
                output_nodes = prediction
            else:
                raise RuntimeError(f"Unknown prediction type: {prediction}")

            # Validate every output node against the capsules output_type
            for output_node in output_nodes:
                assert capsule.output_type.describes(output_node), \
                    ("Capsule failed to output a prediction that matches "
                     "the NodeDescription it had for it's output type. "
                     f"Prediction: {prediction}")

                # Assert the nodes "extra_data" attribute can be JSON encoded
                # without errors. Typically this can happen if there's a numpy
                # array carelessly left in the extra_data
<<<<<<< HEAD
                json.loads(json.dump(output_node.extra_data))
=======
                json.loads(json.dumps(output_node.extra_data))
>>>>>>> c3c0bad9

                # If this capsule can encode things, verify that the backend
                # correctly implemented the "distance" function
                if (capsule.capability.encoded
                        and prediction is not None
                        and len(prediction) > 0):
                    # Get one of the predictions
                    pred = prediction[0]

                    # Measure the distance from an encoding to itself
                    # (should be 0)
                    distances = capsule.backends[0].distances(
                        pred.encoding, np.array([pred.encoding]))
                    assert len(distances) == 1
                    assert distances[0] == 0, \
                        ("This assertion can be removed in the case that "
                         "there is some new distance function where two "
                         "encodings that are equal no longer have a distance "
                         "of 0. Until that case exists, keep this assertion.")


def _test_capsule_input_output(capsule, image_paths):
    """Creates necessary resources to load a capsule, then runs the
    necessary batches to test the capsule. """

    # Since we use fuzzing for some tests, we might as well set a seed
    random.seed(capsule.name)

    # Tests multiple cases for multiple images as input
    loaded_images = [cv2.imread(str(path)) for path in image_paths]
    try:
        # Run the test cases
        for _ in range(NUM_BATCH_CASES):
            images = random.choices(loaded_images, k=NUM_STREAMS)
            random.shuffle(images)
            _run_inference_on_images(images, capsule)
    except Exception as e:
        # If an error happens, clean up the threads. Otherwise, we will let
        # the rest of the test (garbage collection) make sure the capsule gets
        # closed properly.
        capsule.close()
        raise e


def perform_capsule_tests(unpackaged_capsule_dir: Union[Path, str],
                          image_paths: List[Union[Path, str]],
                          allowable_threads: Optional[List[str]] = None):
    """This tests several many things:
    1) The capsule can handle batches of images
    2) The capsule can handle different capsule option combinations
    3) The capsule handles the input type that it specifies
    4) The capsule does not keep references to itself, thus causing it not to
       be garbage collected
    """
    unpackaged_capsule_dir = Path(unpackaged_capsule_dir)

    logging.info("Testing capsule name: ", unpackaged_capsule_dir.name)
    packaged_capsule_path = (unpackaged_capsule_dir
                             .with_name(unpackaged_capsule_dir.stem)
                             .with_suffix(CAPSULE_EXTENSION))
    package_capsule(unpackaged_capsule_dir, packaged_capsule_path)

    # Start the test with no threads running and garbage collection clean,
    # so that our __del__ mock to BaseCapsule doesn't get called from
    # other objects that are yet to be garbage collected
    verify_all_threads_closed(allowable_threads)
    gc.collect()

    with mock.patch.object(BaseCapsule, '__del__') as patched_del:
        capsule = load_capsule_with_one_device(packaged_capsule_path)
        _test_capsule_input_output(capsule, image_paths)

        # Since the __del__ method was wrapped, mock will not actually call the
        # underlying method when the object gets garbage collected- thus the
        # capsule will never get 'close' called on it, thus the BatchExecutor
        # threads will not close. To fix that, we call 'close' now, and check
        # that __del__ WOULD have been called.
        capsule.close()

        # Check that capsule.close() successfully killed any worker threads
        verify_all_threads_closed(allowable_threads)

        referrers = gc.get_referrers(capsule)
        assert len(referrers) == 1, \
            "No one else should have a reference to this capsule anymore! " \
            f"There were {len(referrers)} references from: {referrers}. " \
            f"Capsule in question: {capsule}"
        assert patched_del.call_count == 0, \
            "__del__ should only be called when the capsule is garbage " \
            "collected!"

        # Get rid of the last reference to the capsule
        del capsule

        gc.collect()

        assert patched_del.call_count >= 1, \
            "The capsule didn't get garbage collected! The capsule must be " \
            "keeping a reference to itself."

    # Sanity check that the capsules __del__ didn't spawn threads
    verify_all_threads_closed(allowable_threads)<|MERGE_RESOLUTION|>--- conflicted
+++ resolved
@@ -161,11 +161,9 @@
                 # Assert the nodes "extra_data" attribute can be JSON encoded
                 # without errors. Typically this can happen if there's a numpy
                 # array carelessly left in the extra_data
-<<<<<<< HEAD
-                json.loads(json.dump(output_node.extra_data))
-=======
+
                 json.loads(json.dumps(output_node.extra_data))
->>>>>>> c3c0bad9
+
 
                 # If this capsule can encode things, verify that the backend
                 # correctly implemented the "distance" function
