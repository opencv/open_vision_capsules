--- conflicted
+++ resolved
@@ -83,15 +83,7 @@
             "a backend that does not override batch_predict?")
 
     def close(self) -> None:
-<<<<<<< HEAD
-        """De-initializes the backend. This method should be subclassed
-        by any Backend that needs to release resources or close other
-        threads."""
-        self._oven.close()
-=======
         """De-initializes the backend. This is called when the capsule is being
-        unloaded. The backend will stop receiving frames before this method is
-        called, and will not receive frames again.
-        """
-        pass
->>>>>>> d4ba40f7
+        unloaded. This method should be subclassed by any Backend that needs
+        to release resources or close other threads."""
+        self._oven.close()