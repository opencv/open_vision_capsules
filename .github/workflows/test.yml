--- conflicted
+++ resolved
@@ -1,14 +1,10 @@
 name: Run tests
 
-<<<<<<< HEAD
-on: [ push ]
-=======
 on:
   pull_request:
     branches: [ master ]
   push:
     branches: [ master ]
->>>>>>> 9df681f7
 
 jobs:
   test:
